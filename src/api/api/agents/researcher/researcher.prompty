--- conflicted
+++ resolved
@@ -4,7 +4,6 @@
 authors:
   - Seth Juarez
 model:
-<<<<<<< HEAD
     api: chat
     configuration:
         type: azure_openai
@@ -30,12 +29,6 @@
     instructions:
         type: string
         default: " " 
-=======
-  api: chat
-  configuration:
-    type: azure_openai
-    azure_deployment: gpt-35-turbo
-    api_version: 2023-07-01-preview
 sample:
   context: I want to write an aritcle about Satya Nadella and his career begginings.
   feedback: Can you dig deeper into his education too?
@@ -43,7 +36,6 @@
   instructions: Can you get me information about Satya Nadella, his early work and education?
 parameters:
   tools: functions.json
->>>>>>> 2b31fefa
 ---
 system:
 
