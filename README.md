---
name: Creative Writing Assistant
description: Working with Agents using Promptflow (Python Implementation) 
languages:
- python
- typescript
- bicep
- azdeveloper
products:
- azure-openai
- bing-search
- azure-ai-search
- azure
page_type: sample
urlFragment: agent-openai-python-prompty
---

# Creative Writing Assistant: Working with Agents using Promptflow (Python Implementation) 

This sample demonstrates how to create and work with AI agents. The app takes a topic and instruction input and then calls a research agent, writer agent, and editor agent. 

# Creative Writing Assistant: Working with Agents using Promptflow (Python Implementation) 

In this sample we will be using the creative writting assistant to find the latest camping trends and activities in winter. The `research agent` will recieve some context we provide and an instruction to find information on what we are looking for. It will use this information to create queries, which it will pass to the [Bing Search API](https://www.microsoft.com/en-us/bing/apis/bing-web-search-api) to search the web for relevant information to return. The `product agent` will also recieve the context we provided and will use [Azure AI Search](https://azure.microsoft.com/en-gb/products/ai-services/ai-search) to search through camping product information in a vector store and return the products that are semantically similar to the context. 

The research and products returned will be sent to the `writing agent`, along with the context and instructions we provided. The writer then uses all of this information to create an article. This article is passed to an `editor agent` that analyzes the article, provides feedback for writer and decides whether to accept or reject the article. If the article is rejected the feedback is sent to the researcher and writer agents and a new article is created that incoperates the feedback. In this sample the editor can only reject the article twice. The edited article is then returned to the user. 

  This sample uses the **[Azure OpenAI](https://learn.microsoft.com/en-us/azure/ai-services/openai/)** to access the LLM that will drive the agents. For this sample we recommend using either GPT-35-turbo or GPT-4 with versions 1106 or 0125. You can find the regions where these versions are available [here](). It also leverages **[Prompty and Prompt Flow](https://microsoft.github.io/promptflow/how-to-guides/develop-a-prompty/index.html)** to create, manage and evaluate the prompts into the code. Prompty is a 'markdown-like' file with a `.prompty` extension for developing prompt templates. 

By the end of deploying this template you should be able to:

 1. Describe what Prompty and Prompt Flow provide
 2. Understand Agentic workflows for building LLM Apps
 3. Build, run, evaluate, and deploy, an AI Agent App to Azure.
 
## Features

This project template provides the following features:

* An `Agents` folder with all the agents mentioned in the project description. Each agent subfolder is made up of a `.prompty` and `.py` file. 
* An `orchestrator.py` file where the agent workflow is defined. 
* `requirements.txt` file with all the python packages needed to run this example.
* An `app.py` file that enables you to run this application as a Flask app. 
* A `.env.sample` file to let you know which provisioned resources you will need to run this app. 

## Security

Each template has either [Managed Identity](https://learn.microsoft.com/en-us/entra/identity/managed-identities-azure-resources/overview) or Key Vault built in to eliminate the need for developers to manage these credentials. Applications can use managed identities to obtain Microsoft Entra tokens without having to manage any credentials. 

Additionally, we have added a [GitHub Action tool](https://github.com/microsoft/security-devops-action) that scans the infrastructure-as-code files and generates a report containing any detected issues. 

To ensure best practices in your repo we recommend anyone creating solutions based on our templates ensure that the [Github secret scanning](https://docs.github.com/en/code-security/secret-scanning/about-secret-scanning) setting is enabled in your repos.

### Architecture Diagram
![Architecture Digram]()


### Demo Video 
(Embed demo video here)

## Getting Started

### Prerequisites

- **Azure Subscription** - [Signup for a free account.](https://azure.microsoft.com/free/)
- **Visual Studio Code** - [Download it for free.](https://code.visualstudio.com/download)
- **GitHub Account** - [Signup for a free account.](https://github.com/signup)
- **Access to Azure Open AI Services** - [Learn about getting access.](https://learn.microsoft.com/legal/cognitive-services/openai/limited-access)
- **Ability to provision Azure AI Search (Paid)** - Required for Semantic Ranker
<<<<<<< HEAD
- **Terrafrom** - Install terraform to run deployments
- **Docker Desktop** - Install Docker Desktop to run deployments
- **Recommended Deployment Region** - East US 2 is the recommened region for this deployment. Not all models and services are available for each region. Learn more [here](https://learn.microsoft.com/en-us/azure/ai-services/openai/concepts/models#model-summary-table-and-region-availability).
=======
- **Service Region Selection** - We recommend using East US 2
>>>>>>> 4e75e36a

## Step 1: Development Environment

The repository is instrumented with a `devcontainer.json` configuration that can provide you with a _pre-built_ environment that can be launched locally, or in the cloud. You can also elect to do a _manual_ environment setup locally, if desired. Here are the three options in increasing order of complexity and effort on your part. **Pick one!**

 1. **Pre-built environment, in cloud** with GitHub Codespaces
 2. **Pre-built environment, on device** with Docker Desktop
 3. **Manual setup environment, on device** with Anaconda or venv

The first approach is _recommended_ for minimal user effort in startup and maintenance. The third approach will require you to manually update or maintain your local environment, to reflect any future updates to the repo.

To setup the development environment you can leverage either GitHub Codespaces, a local Python environment (using Anaconda or venv), or a VS Code Dev Container environment (using Docker).

### Step 1.1: Pre-Built Environment, in cloud (GitHub Codespaces)

**This is the recommended option.**
 - Fork the repo into your personal profile.
 - In your fork, click the green `Code` button on the repository
 - Select the `Codespaces` tab and click `Create codespace...` You can also click this button:
[![Open in GitHub Codespaces](https://github.com/codespaces/badge.svg)](https://codespaces.new/Azure-Samples/agent-openai-python-prompty)

This should open a new browser tab with a Codespaces container setup process running. On completion, this will launch a Visual Studio Code editor in the browser, with all relevant dependencies already installed in the running development container beneath. **Congratulations! Your cloud dev environment is ready!**

- Once you've launched Codespaces you can proceed to [step 2]().

### Step 1.2: Pre-Built Environment, on device (Docker Desktop)

This option uses the same `devcontainer.json` configuration, but launches the development container in your local device using Docker Desktop. To use this approach, you need to have the following tools pre-installed in your local device:
 - Visual Studio Code (with Dev Containers Extension)
 - Docker Desktop (community or free version is fine)

**Make sure your Docker Desktop daemon is running on your local device.** Then,
 - Fork this repo to your personal profile
 - Clone that fork to your local device
 - Open the cloned repo using Visual Studio Code

If your Dev Containers extension is installed correctly, you will be prompted to "re-open the project in a container" - just confirm to launch the container locally. Alternatively, you may need to trigger this step manually. See the [Dev Containers Extension](https://marketplace.visualstudio.com/items?itemName=ms-vscode-remote.remote-containers) for more information.

Once your project launches in the local Docker desktop container, you should see the Visual Studio Code editor reflect that connection in the status bar (blue icon, bottom left). **Congratulations! Your local dev environment is ready!**

- Once you've launched your docker container environment you can proceed to [step 2]().

### Step 1.3: Manual Setup Environment, on device (Anaconda or venv)

#### Local Requirements
In order to run this sample locally you will need to: 

If all of the above are correctly installed you can set up your local developer environment as follows. 

1. First, fork the repo, and then clone the code sample locally: 

   ``` bash
   git clone https://github.com/Azure-Samples/agent-openai-python-prompty.git
   ```

2. Open the repo in VS Code and navgate to the src directory

   ```bash
   cd 
   code .
   cd src
   ```

3. Install the [Prompt Flow Extension](https://marketplace.visualstudio.com/items?itemName=prompt-flow.prompt-flow) in VS Code
      - Open the VS Code Extensions tab
      - Search for "Prompt Flow"
      - Install the extension

4. Install the [Azure CLI](https://learn.microsoft.com/cli/azure/install-azure-cli) for your device OS

5. Cd into the src/api folder

```
cd src/api
```
6. Create a new local Python environment using **either** [anaconda](https://www.anaconda.com/products/individual) **or** [venv](https://docs.python.org/3/library/venv.html) for a managed environment.

    a. **Option 1**: Using anaconda

        ```bash
        conda create -n agent-openai-python-prompty python=3.11
        conda activate agent-openai-python-prompty
        pip install -r requirements.txt
        ```

    b. **Option 2:** Using venv

        ```bash
        python3 -m venv .venv
        source .venv/bin/activate
        pip install -r requirements.txt
        ```

## 2. Create Azure resources

We setup our development ennvironment in the previous step. In this step, we'll **provision Azure resources** for our project, ready to use for developing our LLM Application.


### 2.1 Authenticate with Azure

Start by connecting your Visual Studio Code environment to your Azure account:

1. Open the terminal in VS Code and use command `az login`. 
2. Complete the authentication flow. 

**If you are running within a dev container, use these instructions to login instead:**
 1. Open the terminal in VS Code and use command `az login --use-device-code`
 2. The console message will give you an alphanumeric code
 3. Navigate to _https://microsoft.com/devicelogin_ in a new tab
 4. Enter the code from step 2 and complete the flow.

In either case, verify that the console shows a message indicating a successful authentication. **Congratulations! Your VS Code session is now connected to your Azure subscription!**

### 2.2 Provision with Azure Developer CLI

For this project, we need to provision multiple Azure resources in a specific order. **Before**, we achieved this by running the `provision.sh` script. **Now**, we'll use the [Azure Developer CLI](https://learn.microsoft.com/azure/developer/azure-developer-cli/overview) (or `azd`) instead, and follow the steps below.
Visit the [azd reference](https://learn.microsoft.com/azure/developer/azure-developer-cli/reference) for more details on tool syntax, commands and options.

#### 2.2.1 Install `azd`
- If you setup your development environment manually, follow [these instructions](https://learn.microsoft.com/azure/developer/azure-developer-cli/install-azd?tabs=winget-windows%2Cbrew-mac%2Cscript-linux&pivots=os-windows) to install `azd` for your local device OS.
- If you used a pre-built dev container environment (e.g., GitHub Codespaces or Docker Desktop) the tool is pre-installed for you.
- Verify that the tool is installed by typing ```azd version``` in a terminal.

#### 2.2.2 Authenticate with Azure
- Start the authentication flow from a terminal:
    ```bash
    azd auth login
    ```
- This should activate a Device Code authentication flow as shown below. Just follow the instructions and complete the auth flow till you get the `Logged in on Azure` message indicating success.
    ```bash
    Start by copying the next code: <code-here>
    Then press enter and continue to log in from your browser...
    ```

#### 2.2.3 Provision and Deploy 

- Run this unified command to provision all resources. This will take a non-trivial amount of time to complete.
    ```bash
    azd up
    ```
- On completion, it automatically invokes a`postprovision.sh` script that will attempt to log you into Azure. You may see something like this. Just follow the provided instructions to complete the authentication flow.
    ```bash
    No Azure user signed in. Please login.
    ```
- Once logged in, the script will do the following for you:
    - Download `config.json` to the local device
    - Populate `.env` with required environment variables
    - Populate your data (in Azure AI Search, Azure CosmosDB)
    - Create relevant Connections (for prompt flow)
    - Upload your prompt flow to Azure (for deployment)

That's it! You should now be ready to continue the process as before. Note that this is a new process so there may be some issues to iron out. Start by completing the verification steps below and taking any troubleshooting actions identified.

#### 2.2.4 Verify Provisioning

The script should **set up a dedicated resource group** with the following resources:

 - **Azure AI services** resource
 - **Azure Machine Learning workspace** (Azure AI Project) resource
 - **Search service** (Azure AI Search) resource
 - **Bing Search** (Bing Search) resource

The script will set up an **Azure AI Studio** project with the following model deployments created by default, in a relevant region that supports them. _Your Azure subscription must be [enabled for Azure OpenAI access](https://learn.microsoft.com/azure/ai-services/openai/overview#how-do-i-get-access-to-azure-openai)_.
 - gpt-3.5-turbo
 - text-embeddings-ada-002
 - gpt-4

The Azure AI Search resource will have **Semantic Ranker** enabled for this project, which requires the use of a paid tier of that service. It may also be created in a different region, based on availability of that feature.

### 2.3 Verify `config.json` setup

The script should automatically create a `config.json` in your root directory, with the relevant Azure subscription, resource group, and AI workspace properties defined. _These will be made use of by the Azure AI SDK for relevant API interactions with the Azure AI platform later_.

If the config.json file is not created, simply download it from your Azure portal by visiting the _Azure AI project_ resource created, and looking at its Overview page.

### 2.4 Verify `.env` setup

The default sample has an `.env.sample` file that shows the relevant environment variables that need to be configured in this project. The script should create a `.env` file that has these same variables _but populated with the right values_ for your Azure resources.

If the file is not created, simply copy over `.env.sample` to `.env` - then populate those values manually from the respective Azure resource pages using the Azure Portal (for Azure CosmosDB and Azure AI Search) and the Azure AI Studio (for the Azure OpenAI values)

## 3. Run the app locally

Change to api/agents folder:
```
cd src/api
```

To run just the orchestrator logic:
```
python -m api.agents.orchestrator
```

To run the flask webserver:
```
flask --debug --app api.app:app run --port 5000
```
```
http://127.0.0.1:5000/get_article?context=Write an article about camping in alaska&instruction=find specifics about what type of gear they would need and explain in detail
```

In a new terminal
```
cd src/web
```

First install node packages:
```
npm install
```

Then run the web app with a local dev web server:
```
npm run dev
```

Then run evaluation
```
cd evaluate
python evaluate.py
```
## 4. Evaluating prompt flow results

Now, we need to understand how well our prompt flow performs using defined metrics like **groundedness**, **coherence** etc. To evaluate the prompt flow, we need to be able to compare it to what we see as "good results" in order to understand how well it aligns with our expectations. 

We may be able to evaluate the flow manually (e.g., using Azure AI Studio) but for now, we'll evaluate this by running the prompt flow using **gpt-4** and comparing our performance to the results obtained there. To do this, follow the instructions and steps in the notebook `evaluate-chat-prompt-flow.ipynb` under the `eval` folder.

## 5. Deployment with SDK

At this point, we've built, run, and evaluated, the prompt flow **locally** in our Visual Studio Code environment. We are now ready to deploy the prompt flow to a hosted endpoint on Azure, allowing others to use that endpoint to send _user questions_ and receive relevant responses.

This process consists of the following steps:
 1. We push the prompt flow to Azure (effectively uploading flow assets to Azure AI Studio)
 2. We activate an automatic runtime and run the uploaded flow once, to verify it works.
 3. We deploy the flow, triggering a series of actions that results in a hosted endpoint.
 4. We can now use built-in tests on Azure AI Studio to validate the endpoint works as desired.

Just follow the instructions and steps in the notebook `push_and_deploy_pf.ipynb` under the `deployment` folder. Once this is done, the deployment endpoint and key can be used in any third-party application to _integrate_ with the deployed flow for real user experiences.


## 6. Deploy with GitHub Actions

### 6.1. Create Connection to Azure in GitHub
- Login to [Azure Shell](https://shell.azure.com/)
- Follow the instructions to [create a service principal here](hhttps://github.com/microsoft/llmops-promptflow-template/blob/main/docs/github_workflows_how_to_setup.md#create-azure-service-principal)
- Follow the [instructions in steps 1 - 8  here](https://github.com/microsoft/llmops-promptflow-template/blob/main/docs/github_workflows_how_to_setup.md#steps) to add create and add the user-assigned managed identity to the subscription and workspace.

- Assign `Data Science Role` and the `Azure Machine Learning Workspace Connection Secrets Reader` to the service principal. Complete this step in the portal under the IAM.
- Setup authentication with Github [here](https://github.com/microsoft/llmops-promptflow-template/blob/main/docs/github_workflows_how_to_setup.md#set-up-authentication-with-azure-and-github)

```bash
{
  "clientId": <GUID>,
  "clientSecret": <GUID>,
  "subscriptionId": <GUID>,
  "tenantId": <GUID>
}
```
- Add `SUBSCRIPTION` (this is the subscription) , `GROUP` (this is the resource group name), `WORKSPACE` (this is the project name), and `KEY_VAULT_NAME` to GitHub.

### 6.2. Create a custom environment for endpoint
- Follow the instructions to create a custom env with the packages needed [here](https://learn.microsoft.com/en-us/azure/machine-learning/how-to-manage-environments-in-studio?view=azureml-api-2#create-an-environment)
  - Select the `upload existing docker` option 
  - Upload from the folder `runtime\docker`

- Update the deployment.yml image to the newly created environemnt. You can find the name under `Azure container registry` in the environment details page.

<br/>

## Contributing

This project welcomes contributions and suggestions.  Most contributions require you to agree to a
Contributor License Agreement (CLA) declaring that you have the right to, and actually do, grant us
the rights to use your contribution. For details, visit https://cla.opensource.microsoft.com.

When you submit a pull request, a CLA bot will automatically determine whether you need to provide
a CLA and decorate the PR appropriately (e.g., status check, comment). Simply follow the instructions
provided by the bot. You will only need to do this once across all repos using our CLA.

This project has adopted the [Microsoft Open Source Code of Conduct](https://opensource.microsoft.com/codeofconduct/).
For more information see the [Code of Conduct FAQ](https://opensource.microsoft.com/codeofconduct/faq/) or
contact [opencode@microsoft.com](mailto:opencode@microsoft.com) with any additional questions or comments.<|MERGE_RESOLUTION|>--- conflicted
+++ resolved
@@ -67,13 +67,10 @@
 - **GitHub Account** - [Signup for a free account.](https://github.com/signup)
 - **Access to Azure Open AI Services** - [Learn about getting access.](https://learn.microsoft.com/legal/cognitive-services/openai/limited-access)
 - **Ability to provision Azure AI Search (Paid)** - Required for Semantic Ranker
-<<<<<<< HEAD
 - **Terrafrom** - Install terraform to run deployments
 - **Docker Desktop** - Install Docker Desktop to run deployments
 - **Recommended Deployment Region** - East US 2 is the recommened region for this deployment. Not all models and services are available for each region. Learn more [here](https://learn.microsoft.com/en-us/azure/ai-services/openai/concepts/models#model-summary-table-and-region-availability).
-=======
-- **Service Region Selection** - We recommend using East US 2
->>>>>>> 4e75e36a
+
 
 ## Step 1: Development Environment
 
